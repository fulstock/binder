--- conflicted
+++ resolved
@@ -1,94 +1,44 @@
-<<<<<<< HEAD
-from transformers import PretrainedConfig
-
-class BinderConfig(PretrainedConfig):
-    model_type = "binder"
-
-    def __init__(
-        self,
-        pretrained_model_name_or_path=None,
-        cache_dir=None,
-        revision="main",
-        use_auth_token=False,
-        hidden_dropout_prob=0.1,
-        max_span_width=30,
-        use_span_width_embedding=False,
-        do_neutral_spans=False,
-        linear_size=128,
-        init_temperature=0.07,
-        start_loss_weight=0.2,
-        end_loss_weight=0.2,
-        span_loss_weight=0.6,
-        threshold_loss_weight=0.5,
-        ner_loss_weight=0.5,
-        **kwargs
-    ):
-        # Call parent class initialization first
-        super().__init__(**kwargs)
-
-        self.pretrained_model_name_or_path=pretrained_model_name_or_path
-        self.cache_dir=cache_dir
-        self.revision=revision
-        self.use_auth_token=use_auth_token
-        self.hidden_dropout_prob=hidden_dropout_prob
-        self.max_span_width = max_span_width
-        self.use_span_width_embedding = use_span_width_embedding
-        self.do_neutral_spans = do_neutral_spans
-        self.linear_size = linear_size
-        self.init_temperature = init_temperature
-        self.start_loss_weight = start_loss_weight
-        self.end_loss_weight = end_loss_weight
-        self.span_loss_weight = span_loss_weight
-        self.threshold_loss_weight = threshold_loss_weight
-        self.ner_loss_weight = ner_loss_weight
-=======
-from transformers import PretrainedConfig
-
-class BinderConfig(PretrainedConfig):
-
-    def __init__(
-        self,
-        pretrained_model_name_or_path=None,
-        cache_dir=None,
-        revision="main",
-        use_auth_token=False,
-        hidden_dropout_prob=0.1,
-        max_span_width=30,
-        use_span_width_embedding=False,
-        do_neutral_spans=False,
-        linear_size=128,
-        init_temperature=0.07,
-        start_loss_weight=0.2,
-        end_loss_weight=0.2,
-        span_loss_weight=0.6,
-        threshold_loss_weight=0.5,
-        ner_loss_weight=0.5,
-        class_frequencies = None,
-    ):
-        self.pretrained_model_name_or_path=pretrained_model_name_or_path
-        self.cache_dir=cache_dir
-        self.revision=revision
-        self.use_auth_token=use_auth_token
-        self.hidden_dropout_prob=hidden_dropout_prob
-        self.max_span_width = max_span_width
-        self.use_span_width_embedding = use_span_width_embedding
-        self.do_neutral_spans = do_neutral_spans
-        self.linear_size = linear_size
-        self.init_temperature = init_temperature
-        self.start_loss_weight = start_loss_weight
-        self.end_loss_weight = end_loss_weight
-        self.span_loss_weight = span_loss_weight
-        self.threshold_loss_weight = threshold_loss_weight
-        self.ner_loss_weight = ner_loss_weight
-
-        self.max_span_width = max_span_width
-        self.use_span_width_embedding = use_span_width_embedding
-        self.linear_size = linear_size
-        self.init_temperature = init_temperature
-        self.start_loss_weight = start_loss_weight
-        self.end_loss_weight = end_loss_weight
-        self.span_loss_weight = span_loss_weight
-        self.threshold_loss_weight = threshold_loss_weight
-        self.ner_loss_weight = ner_loss_weight
-        self.class_frequencies = class_frequencies
->>>>>>> d0149fd7
+from transformers import PretrainedConfig
+
+class BinderConfig(PretrainedConfig):
+    model_type = "binder"
+
+    def __init__(
+        self,
+        pretrained_model_name_or_path=None,
+        cache_dir=None,
+        revision="main",
+        use_auth_token=False,
+        hidden_dropout_prob=0.1,
+        max_span_width=30,
+        use_span_width_embedding=False,
+        do_neutral_spans=False,
+        linear_size=128,
+        init_temperature=0.07,
+        start_loss_weight=0.2,
+        end_loss_weight=0.2,
+        span_loss_weight=0.6,
+        threshold_loss_weight=0.5,
+        ner_loss_weight=0.5,
+        class_frequencies=None,
+        **kwargs
+    ):
+        # Call parent class initialization first
+        super().__init__(**kwargs)
+
+        self.pretrained_model_name_or_path=pretrained_model_name_or_path
+        self.cache_dir=cache_dir
+        self.revision=revision
+        self.use_auth_token=use_auth_token
+        self.hidden_dropout_prob=hidden_dropout_prob
+        self.max_span_width = max_span_width
+        self.use_span_width_embedding = use_span_width_embedding
+        self.do_neutral_spans = do_neutral_spans
+        self.linear_size = linear_size
+        self.init_temperature = init_temperature
+        self.start_loss_weight = start_loss_weight
+        self.end_loss_weight = end_loss_weight
+        self.span_loss_weight = span_loss_weight
+        self.threshold_loss_weight = threshold_loss_weight
+        self.ner_loss_weight = ner_loss_weight
+        self.class_frequencies = class_frequencies